--- conflicted
+++ resolved
@@ -68,18 +68,12 @@
 		if enclaveHost == "" || repo == "" {
 			loadedHost, loadedRepo, err := loadDefaultConfig(modelName)
 			if err != nil {
-<<<<<<< HEAD
 				log.Printf("Error: Configuration not found for model '%s'", modelName)
 				log.Printf("The model '%s' is not in the default configuration. To use this model, please provide:", modelName)
 				log.Printf("  1. The enclave host with the -e flag (e.g., -e %s.model.tinfoil.sh)", modelName)
 				log.Printf("  2. The source repository with the -r flag (e.g., -r tinfoilsh/confidential-%s)", modelName)
 				log.Printf("Example: tinfoil chat -m %s -e <enclave-host> -r <repo> -k <api-key> \"Your prompt\"", modelName)
 				log.Fatalf("Aborting due to missing configuration")
-=======
-				log.Printf("No config found for model %s: %v", modelName, err)
-				log.Printf("Please specify -e and -r flags for custom models")
-				os.Exit(1)
->>>>>>> 66943f65
 			} else {
 				enclaveHost = loadedHost
 				repo = loadedRepo
@@ -134,13 +128,8 @@
 		scanner := bufio.NewScanner(resp.Body)
 		for scanner.Scan() {
 			line := scanner.Text()
-<<<<<<< HEAD
-			var chatResp ChatResponse
-			if err := json.Unmarshal([]byte(line), &chatResp); err != nil {
-				// Skip lines that don't match our expected JSON.
-=======
+      
 			if len(line) == 0 {
->>>>>>> 66943f65
 				continue
 			}
 
