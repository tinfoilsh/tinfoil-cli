--- conflicted
+++ resolved
@@ -1,21 +1,13 @@
 {
-<<<<<<< HEAD
-  "llama-3.3-70b": {
-    "enclave_host": "llama3-3-70b-p.model.tinfoil.sh",
-    "repo": "tinfoilsh/confidential-llama3-3-70b-prod"
-  },
-  "llama3.2-1b": {
-=======
-  "llama3.3-70b-64k": {
+  "llama3.3-70b": {
     "enclave_host": "llama3-3-70b-64k-prod.model.tinfoil.sh",
     "repo": "tinfoilsh/confidential-llama3-3-70b-64k-prod"
   },
-  "deepseek-r1-70b-64k": {
+  "deepseek-r1-70b": {
     "enclave_host": "deepseek-r1-70b-64k-prod.model.tinfoil.sh",
     "repo": "tinfoilsh/confidential-deepseek-r1-70b-64k-prod"
   },
   "llama3.2:1b": {
->>>>>>> 66943f65
     "enclave_host": "models.default.tinfoil.sh",
     "repo": "tinfoilsh/default-models-nitro"
   },
@@ -31,10 +23,6 @@
     "enclave_host": "models.default.tinfoil.sh",
     "repo": "tinfoilsh/default-models-nitro"
   },
-  "deepseek-r1-70b": {
-    "enclave_host": "deepseek-r1-70b-p.model.tinfoil.sh",
-    "repo": "tinfoilsh/confidential-deepseek-r1-70b-prod"
-  },
   "mistral-small-3-1-24b": {
     "enclave_host": "mistral-s-3-1-24b-p.model.tinfoil.sh",
     "repo": "tinfoilsh/confidential-mistral-small-3-1"
